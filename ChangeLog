<<<<<<< HEAD
=======
2013-01-05  Russ Allbery  <rra@stanford.edu>

	* VERSION: Pod::Thread 1.00 released.

	* LICENSE: New file summarizing copyright and license information.
	* lib/Pod/Thread.pm: Minor copyright notice change to make it
	easier to parse.
	* scripts/pod2thread: Likewise.

	* t/strict.t: New test for strict, warning, and compilation of all
	Perl code, and for test suite coverage.  The current coverage
	threshold is set quite low.

	* Makefile.PL: Declare the required version of Perl.  Remove
	File::Spec dependency that's satisfied by that Perl version.
	Declare the package license.

	* set-version: New script to substitute the distribution version
	into the modules that make up the distribution.
	* Makefile.PL: Use set-version as a filter when building modules
	for installation.
	* lib/Pod/Thread.pm: Replace version with 0.0, since it will be
	replaced by set-version.

	* scripts/pod2thread: Add all supported command-line options to
	SYNOPSIS and standardize the formatting.

	* t/synopsis.t: New test for the syntax of SYNOPSIS code.

	* t/minimum-version.t: New test for the minimum required version
	of Perl.

	* scripts/pod2thread: Update coding style and formatting.
	* t/basic.t: Likewise.
	* t/critic.t: New test of coding style in all Perl code.
	* t/data/perlcriticrc: Test configuration for perlcritic.
	* t/data/perltidyrc: Test configuration for perltidy.

	* Makefile.PL: Remove conditionals on Perl 5.005, since Perl 5.8
	is now required.  Use angle brackets around my email address.
	Update coding style and formatting.

	* scripts/pod2thread: Remove the code to generate the #! line and
	supporting code and instead rely on ExtUtils::MakeMaker to handle
	that during package build.
	* scripts/pod2thread.PL: Renamed to pod2thread.
	* Makefile.PL: Remove PL_FILES and realclean.

	* lib/Pod/Thread.pm: Largely rewritten to use Pod::Simple and to
	update the coding style.  Now also requires the Readonly module.
	This fixes a long-standing bug in formatting an =item that looks
	numeric but is intended to be text.
	* t/basic.t: Parsers can no longer be used for more than one
	document.  Add new test for text =item that looks numeric.
	* Makefile.PL: Add Readonly to prerequisites and replace
	Pod::Parser with Pod::Simple.

2013-01-04  Russ Allbery  <rra@stanford.edu>

	* t/pod.t: New test for POD syntax.
	* t/pod-spelling.t: New test for spelling in POD documentation.
	* lib/Pod/Thread.pm: Add stopwords.
	* scripts/pod2thread.PL: Likewise.

	* lib/Pod/Thread.pm (seq_l): Only add angle brackets around a URL
	if there was no anchor text.
	* t/basic.t: Test URL rendering with and without anchor text.

>>>>>>> 3d76f80c
2009-01-25  Russ Allbery  <rra@stanford.edu>

	* VERSION: Pod::Thread 0.12 released.

	* lib/Pod/Thread.pm (output): Print saved whitespace to the thread
	output as intended instead of to standard output.

	* lib/Pod/Thread.pm (cmd_item): Don't treat =item 0 as a bullet.
	Also improve the coding style.
	* t/basic.t: New file.  Add test suite framework and test the
	=item 0 fix.

2008-11-12  Russ Allbery  <rra@stanford.edu>

	* VERSION: Pod::Thread 0.11 released.

	* lib/Pod/Thread.pm: Minor coding style updates: require Perl
	5.006 and use "our" instead of "use vars".

2008-04-15  Russ Allbery  <rra@stanford.edu>

	* VERSION: Pod::Thread 0.10 released.

	* lib/Pod/Thread.pm (cmd_head1): Clear IN_NAME at the first =head1
	that isn't NAME rather than leaving it set for the whole document.
	(contents): Interpolate each heading before adding it to the
	contents section.
	(navbar): Likewise before adding it to the navbar.

2002-09-15  Russ Allbery  <rra@stanford.edu>

	* VERSION: Pod::Thread 0.09 released.

	* lib/Pod/Thread.pm (preprocess_paragraph): Also escape square
	brackets using \entity.

	* VERSION: Pod::Thread 0.08 released.

	* lib/Pod/Thread.pm (seq_f): Tag with the class "file" for easier
	style sheet work.

	* lib/Pod/Thread.pm (cmd_over): Clear PENDING to allow for nested
	description lists.
	(cmd_back): Re-establish PENDING here if we were inside a nested
	list.

	* VERSION: Pod::Thread 0.07 released.

	* lib/Pod/Thread.pm (cmd_item): Only consider an =item tag to be a
	bullet when it's literally *, allowing *Z<> to mark an =item tag
	that's a literal asterisk.

	* lib/Pod/Thread.pm (textblock): Use \class instead of \p.
	(navbar): Likewise.
	(contents): Use \number instead of \packnumber.

	* scripts/pod2thread.PL: Use Pod::Usage for pod2usage.

2002-09-11  Russ Allbery  <rra@stanford.edu>

	* VERSION: Pod::Thread 0.06 released.

	* lib/Pod/Thread.pm (begin_pod): New function.  If title was set,
	output the header and title information right away.
	(verbatim): Make sure that verbatim blocks end with two newlines.
	(textblock): For NAME sections, use the id variable if set and
	output the navigation bar or table of contents if requested.
	Handle multiple comma-separated page names before the dash in the
	one-line description.
	(preprocess_paragraph): Search for CVS Id strings only if the id
	variable isn't already set.
	(cmd_head1): Only treat NAME as special if title isn't set, and if
	contents or navbar are set, add target attributes to the top-level
	headings.
	(seq_l): If contents or navbar are set and the link is to an
	internal section that matches one of our top-level headings, make
	it a real link now that we can.
	(contents): New function.
	(navbar): New function.
	(heading): Handle target attributes.

	* scripts/pod2thread.PL: Add support for -c and -n to set contents
	and navbar variables for Pod::Thread accordingly.  If we have to
	scan the POD file, also look for CVS Id tags and set the id
	variable for Pod::Thread.  Support the -t flag.
	(find_headings): New function, called to find top level headings.

2002-06-29  Russ Allbery  <rra@stanford.edu>

	* VERSION: Pod::Thread 0.05 released.  Make the package version
	number match the module version.

	* scripts/pod2thread.PL: Add a reference to the package web page
	to the documentation.

	* lib/Pod/Thread.pm: Strip the entities table down to just
	mappings for entities that don't exist in HTML 4.0.  Add a
	reference to the web page to the documentation.
	(interior_sequence): Pass all entities not found in the stripped
	table along to spin as \entity commands.

2002-06-28  Russ Allbery  <rra@stanford.edu>

	* VERSION: Pod::Thread 0.03 released.

	* lib/Pod/Thread.pm (preprocess_paragraph): Munge the Id tag in
	the source so that CVS doesn't get too smart.
	(reformat): Don't forcibly break long lines.  It causes bogus
	spaces in the XHTML output of spin.

	* VERSION: Pod::Thread 0.02 released.

	* lib/Pod/Thread.pm (preprocess_paragraph): Be more conservative
	about what we recognize as an Id tag in the input.

2002-06-27  Russ Allbery  <rra@stanford.edu>

	* VERSION: Pod::Thread 0.01 released.

	* lib/Pod/Thread.pm: New file.
	* scripts/pod2thread.PL: New file.
	* Makefile.PL: New file.
<|MERGE_RESOLUTION|>--- conflicted
+++ resolved
@@ -1,5 +1,3 @@
-<<<<<<< HEAD
-=======
 2013-01-05  Russ Allbery  <rra@stanford.edu>
 
 	* VERSION: Pod::Thread 1.00 released.
@@ -68,7 +66,6 @@
 	if there was no anchor text.
 	* t/basic.t: Test URL rendering with and without anchor text.
 
->>>>>>> 3d76f80c
 2009-01-25  Russ Allbery  <rra@stanford.edu>
 
 	* VERSION: Pod::Thread 0.12 released.
