# Pod::Thread -- Convert POD data to the HTML macro language thread.
<<<<<<< HEAD
#
# Copyright 2002, 2008, 2009 by Russ Allbery <rra@stanford.edu>
#
# This program is free software; you may redistribute it and/or modify it
# under the same terms as Perl itself.
=======
>>>>>>> 3d76f80c
#
# This module converts POD to the HTML macro language thread.  It's intended
# for use with the spin program to include POD documentation in a
# spin-generated web page complex.
#
# Copyright 2002, 2008, 2009, 2013 Russ Allbery <rra@stanford.edu>
#
# This program is free software; you may redistribute it and/or modify it
# under the same terms as Perl itself.

##############################################################################
# Modules and declarations
##############################################################################

package Pod::Thread;

<<<<<<< HEAD
require 5.006;
use strict;

use Carp qw(carp croak);
use Pod::ParseLink qw(parselink);
use Pod::Parser ();

our @ISA = qw(Pod::Parser);

our $VERSION = 0.12;
=======
use 5.008;
use strict;
use warnings;

use base qw(Pod::Simple);

use Carp qw(croak);
use Readonly;
use Text::Wrap qw(wrap);

our $VERSION = '0.0';
>>>>>>> 3d76f80c

##############################################################################
# Internal constants
##############################################################################

# Include only the escapes that are basic ASCII or are not valid XHTML
# escapes.
<<<<<<< HEAD
our %ESCAPES = (
    'amp'       =>    '&',      # ampersand
    'apos'      =>    "'",      # apostrophe
    'lt'        =>    '<',      # left chevron, less-than
    'gt'        =>    '>',      # right chevron, greater-than
    'quot'      =>    '"',      # double quote
    "shy"       =>    '',       # soft (discretionary) hyphen
    'sol'       =>    '/',      # solidus (forward slash)
    'verbar'    =>    '|',      # vertical bar
=======
Readonly my %ESCAPES => (
    amp    => q{&},    # ampersand
    apos   => q{'},    # apostrophe (')
    lt     => q{<},    # left chevron, less-than
    gt     => q{>},    # right chevron, greater-than
    quot   => q{"},    # double quote (")
    shy    => q{-},    # soft (discretionary) hyphen
    sol    => q{/},    # solidus (forward slash)
    verbar => q{|},    # vertical bar
>>>>>>> 3d76f80c
);

# Regex matching a manpage-style entry in the NAME header.  $1 is set to the
# list of things documented by the man page, and $2 is set to the description.
Readonly my $NAME_REGEX => qr{ \A ( \S+ (?:,\s*\S+)* ) [ ] - [ ] (.*) }xms;

# Maximum length of each line when constructing a navbar.
Readonly my $NAVBAR_LENGTH => 65;

# Margin at which to wrap thread output.
Readonly my $WRAP_MARGIN => 75;

##############################################################################
# Initialization
##############################################################################

# Called for every non-POD line in the file.  This is used to grab the Id
# string (from a CVS or Subversion tag) if present in the file.  If we see
# this before the start of the POD, we use it to generate a thread \id
# command.
#
# $line   - The non-POD line
# $number - The line number of the input file
# $parser - The Pod::Thread parser
#
# Returns: undef
sub handle_code {
    my ($line, $line_number, $self) = @_;
    if (!$self->{opt_id} && $line =~ m{ (\$ Id: .* \$) }xms) {
        $self->{opt_id} = $1;
    }
    return;
}

# Initialize the object and set various Pod::Simple options that we need.
# Here, we also process any additional options passed to the constructor or
# set up defaults if none were given.  Note that all internal object keys are
# in all-caps, reserving all lower-case object keys for Pod::Simple and user
# arguments.  User options are rewritten to start with opt_ to avoid conflicts
# with Pod::Simple.
#
# $class - Our class as passed to the constructor
# %opts  - Our options as key/value pairs
#
# Returns: Newly constructed Pod::Thread object
#  Throws: Whatever Pod::Simple's constructor might throw
sub new {
    my ($class, %opts) = @_;
    my $self = $class->SUPER::new;

    # Tell Pod::Simple to handle S<> by automatically inserting E<nbsp>.
    $self->nbsp_for_S(1);

    # The =for and =begin targets that we accept.
    $self->accept_targets('thread');

    # Ensure that contiguous blocks of code are merged together.
    $self->merge_text(1);

    # Preserve whitespace whenever possible to make debugging easier.
    $self->preserve_whitespace(1);

    # Pod::Simple doesn't do anything useful with our arguments, but we want
    # to put them in our object as hash keys and values.  This could cause
    # problems if we ever clash with Pod::Simple's own internal class
    # variables, so rename them with an opt_ prefix.
    my @opts = map { ("opt_$_", $opts{$_}) } keys %opts;
    %{$self} = (%{$self}, @opts);

    # Always send errors to standard error.
    $self->no_errata_section(1);
    $self->complain_stderr(1);

    # Look for Id strings in non-POD lines.
    $self->code_handler(\&handle_code);

    return $self;
}

##############################################################################
# Core parsing
##############################################################################

# This is the glue that connects the code below with Pod::Simple itself.  The
# goal is to convert the event stream coming from the POD parser into method
# calls to handlers once the complete content of a tag has been seen.  Each
# paragraph or POD command will have textual content associated with it, and
# as soon as all of a paragraph or POD command has been seen, that content
# will be passed in to the corresponding method for handling that type of
# object.  The exceptions are handlers for lists, which have opening tag
# handlers and closing tag handlers that will be called right away.
#
# The internal hash key PENDING is used to store the contents of a tag until
# all of it has been seen.  It holds a stack of open tags, each one
# represented by a tuple of the attributes hash for the tag and the contents
# of the tag.

# Pod::Simple uses subroutines named as if they're private for subclassing.
## no critic (Subroutines::ProhibitUnusedPrivateSubroutines)

# Add a block of text to the contents of the current node, protecting any
# thread metacharacters as we do.
#
# $self - Pod::Thread object
# $text - A block of ordinary text seen in the POD
#
# Returns: undef
sub _handle_text {
    my ($self, $text) = @_;
    $text =~ s{ \\ }{\\\\}xmsg;
    $text =~ s{ ([\[\]]) }{'\\entity[' . ord($1) . ']'}xmseg;
    my $tag = $self->{PENDING}[-1];
    $tag->[1] .= $text;
    return;
}

# Given an element name, get the corresponding portion of a method name.  The
# real methods will be formed by prepending cmd_, start_, or end_.
#
# $self    - Pod::Thread object.
# $element - Name of the POD element by Pod::Simple's naming scheme.
#
# Returns: The element transformed into part of a method name.
sub method_for_element {
    my ($self, $element) = @_;
    $element =~ tr{-}{_};
    $element =~ tr{A-Z}{a-z};
    $element =~ tr{_a-z0-9}{}cd;
    return $element;
}

# Handle the start of a new element.  If cmd_element is defined, assume that
# we need to collect the entire tree for this element before passing it to the
# element method, and create a new tree into which we'll collect blocks of
# text and nested elements.  Otherwise, if start_element is defined, call it.
#
# $self    - Pod::Thread object
# $element - The name of the POD element that was started
# $attrs   - The attribute hash for that POD element.
#
# Returns: undef
sub _handle_element_start {
    my ($self, $element, $attrs) = @_;
    my $method = $self->method_for_element($element);

    # If we have a command handler, we need to accumulate the contents of the
    # tag before calling it.  If we have a start handler, call it immediately.
    if ($self->can("cmd_$method")) {
        push @{ $self->{PENDING} }, [$attrs, q{}];
    } elsif ($self->can("start_$method")) {
        $method = 'start_' . $method;
        $self->$method($attrs, q{});
    }
    return;
}

# Handle the end of an element.  If we had a cmd_ method for this element,
# this is where we pass along the text that we've accumulated.  Otherwise, if
# we have an end_ method for the element, call that.
sub _handle_element_end {
    my ($self, $element) = @_;
    my $method = $self->method_for_element($element);

    # If we have a command handler, pull off the pending text and pass it to
    # the handler along with the saved attribute hash.  Otherwise, if we have
    # an end method, call it.
    if ($self->can("cmd_$method")) {
        my $tag = pop @{ $self->{PENDING} };
        $method = 'cmd_' . $method;
        my $text = $self->$method(@{$tag});

        # If the command returned some text, check if the element stack is
        # non-empty.  If so, add that text to the next open element.
        # Otherwise, we're at the top level and can output the text directly.
        if (defined $text) {
            if (@{ $self->{PENDING} } > 1) {
                $self->{PENDING}[-1][1] .= $text;
            } else {
                $self->output($text);
            }
        }
        return;
    } elsif ($self->can("end_$method")) {
        $method = 'end_' . $method;
        return $self->$method();
    }
}

# Private subroutines from here on out actually are.
## use critic

##############################################################################
# Output formatting
##############################################################################

# Wrap a line at 74 columns.  Strictly speaking, there's no reason to do this
# for thread output since thread is not sensitive to long lines, but it makes
# the output more readable.
#
# $self - Pod::Thread object
# $text - Text to wrap
#
# Returns: Wrapped text
sub reformat {
    my ($self, $text) = @_;

    # Strip trailing whitespace.
    $text =~ s{ [ ]+ \z }{}xmsg;

    # Collapse newlines to spaces while ensuring there are two spaces after
    # periods.  (HTML won't care, but I do.)
    $text =~ s{ [.]\n }{. \n}xmsg;
    $text =~ s{ \n }{ }xmsg;
    $text =~ s{ [ ]{3,} }{  }xmsg;

    # Delegate the wrapping to Text::Wrap.
    local $Text::Wrap::columns  = $WRAP_MARGIN;
    local $Text::Wrap::huge     = 'overflow';
    local $Text::Wrap::unexpand = 0;
    my $output = wrap(q{}, q{}, $text);

    # Ensure the result ends in two newlines.
    $output =~ s{ \s* \z }{\n\n}xms;
    return $output;
}

# Output text to the output device.  Force the encoding to UTF-8 unless we've
# found that we already have a UTF-8 encoding layer.  We may have some
# accumulated whitespace in the SPACE internal variable; if so, add that after
# any closing bracket at the start of our output.  Then, save any whitespace
# at the end of our output and defer it for next time.  (This creates much
# nicer association of closing brackets.)
#
# $self - Pod::Thread object
# $text - Text to output
#
# Returns: undef
sub output {
    my ($self, $text) = @_;

    # If we have deferred whitespace, output it before the text, but after any
    # closing bracket at the start of the text.
    if ($self->{SPACE}) {
        if ($text =~ s{ \A \] \s* \n }{}xms) {
            print { $self->{output_fh} } "]\n"
              or die "Cannot write to output: $!\n";
        }
        print { $self->{output_fh} } $self->{SPACE}
          or die "Cannot write to output: $!\n";
        undef $self->{SPACE};
    }

    # Defer any trailing newlines beyond a single newline.
    if ($text =~ s{ \n (\n+) \z }{\n}xms) {
        $self->{SPACE} = $1;
    }

    # Output the text.
    print { $self->{output_fh} } $text
      or die "Cannot write to output: $!\n";
    return;
}

##############################################################################
# Document start and finish
##############################################################################

# From a hash of section names to tags, produce a sorted list of sections.
# The tag must be numeric from the second character on, and the sections will
# be sorted by the numeric tag.
#
# $self     - The Pod::Thread object
# $sections - A hash of formatted section headings to tags
#
# Returns: A list formatted section headings
sub sorted_sections {
    my ($self, $sections) = @_;
    my $by_tag = sub {
        my $an = substr $sections->{$a}, 1;
        my $bn = substr $sections->{$b}, 1;
        return $an <=> $bn;
    };
    my @sorted = sort { $by_tag->() } keys %{$sections};
    return @sorted;
}

# Output a table of contents at the beginning of a document if the contents
# option is set.  If it is, it will be a map from the formatted contents of
# headings to a tag to use for that heading.  The table of contents will be
# presented in the sorted order of the tags.
#
# $self - The Pod::Thread object
#
# Returns: undef
sub output_contents {
    my ($self) = @_;
    if (!$self->{opt_contents}) {
        return;
    }

    # Transform the sections into a sorted list of formatted headings.
    my @sections = $self->sorted_sections($self->{opt_contents});

    # Output the table of contents.
    $self->output("\\h2[Table of Contents]\n\n");
    for my $section (@sections) {
        my $tag = $self->{opt_contents}{$section};
        $self->output("\\number(packed)[\\link[#$tag][$section]]\n");
    }
    $self->output("\n");
    return;
}

# Output a navigation bar at the beginning of a document.  This is like a
# table of contents, but lists the sections separated by vertical bars and
# tries to limit the number of sections per line.  This is only done if the
# navbar option is set.  If it is, it will be a map from the formatted
# contents of headings to a tag to use for that heading, just like the
# contents option.  The navbar will be presented in the sorted order of the
# tags.
#
# $self - The Pod::Thread object
#
# Returns: undef
sub output_navbar {
    my ($self) = @_;
    if (!$self->{opt_navbar}) {
        return;
    }

    # Transform the sections into a sorted list of formatted headings.
    my @sections = $self->sorted_sections($self->{opt_navbar});

    # Output the start of the navbar.
    $self->output("\\class(navbar)[\n  ");

    # Format the navigation bar, accumulating each line in $output.  Store the
    # formatted length in $length.  We can't use length($output) because that
    # would count all the thread commands.  This won't be quite right if
    # headings contain formatting.
    my $output = q{};
    my $length = 0;
    for my $section (@sections) {
        my $tag = $self->{opt_navbar}{$section};

        # If adding this section would put us over 60 characters, output the
        # current line with a line break.
        if ($length + length($section) > $NAVBAR_LENGTH) {
            $self->output("$output\\break\n  ");
            $output = q{};
            $length = 0;
        }

        # If this isn't the first thing on a line, add the separator.
        if (length($output) != 0) {
            $output .= q{  | };
            $length += length q{ | };
        }

        # Convert the section names to titlecase.
        my $name = join q{ }, map { ucfirst lc $_ } split q{ }, $section;
        $name =~ s{ \b And \b }{and}xmsg;

        # Add it to the current line.
        $output .= "\\link[#$tag][$name]\n";
        $length += length $name;
    }

    # Output any remaining partial line and the end of the navbar.
    if (length($output) > 0) {
        $self->output($output);
    }
    $self->output("]\n\n");
    return;
}

# Print out the header and title of the document, including any navigation bar
# and contents section if we have any.
#
# $self       - Pod::Thread object
# $title      - Document title
# $subheading - Document subheading (may be undef)
#
# Returns: undef
sub output_header {
    my ($self, $title, $subheading) = @_;
    my $style = $self->{opt_style} || q{};
    if ($self->{opt_id}) {
        $self->output("\\id[$self->{opt_id}]\n\n");
    }
    $self->output("\\heading[$title][$style]\n\n");
    $self->output("\\h1[$title]\n\n");
    if (defined $subheading) {
        $self->output("\\class(subhead)[($subheading)]\n\n");
    }
    $self->output_navbar();
    $self->output_contents();
    return;
}

# Handle the beginning of a POD file.  We only output something if title is
# set, in which case we output the title and other header information at the
# beginning of the resulting output file.
#
# $self  - Pod::Thread object
# $attrs - Attributes of the start document tag
#
# Returns: undef
sub start_document {
    my ($self, $attrs) = @_;

    # If the document has no content, set the appropriate internal flag.
    if ($attrs->{contentless}) {
        $self->{CONTENTLESS} = 1;
    } else {
        delete $self->{CONTENTLESS};
    }

    # Initialize per-document variables.
    $self->{IN_NAME}      = 0;
    $self->{ITEM_OPEN}    = 0;
    $self->{ITEM_PENDING} = 0;
    $self->{ITEMS}        = [];
    $self->{PENDING}      = [[]];

    # Check whether our output file handle already has a PerlIO encoding layer
    # set.  If it does not, we'll need to encode our output before printing it
    # (handled in the output method).  Wrap the check in an eval to handle
    # versions of Perl without PerlIO.
    ## no critic (ErrorHandling::RequireCheckingReturnValueOfEval)
    $self->{ENCODE} = 1;
    eval {
        my @options = (output => 1, details => 1);
        my $flag = (PerlIO::get_layers($self->{output_fh}, @options))[-1];
        if (defined($flag) && ($flag & PerlIO::F_UTF8())) {
            $self->{ENCODE} = 0;
        }
    };

    # If there was a title option, handle it now.
    if ($self->{opt_title}) {
        $self->output_header($self->{opt_title});
    }
    return;
}

# Handle the end of the document.  Tack \signature onto the end, and then die
# if we saw any errors.
#
# $self - Pod::Thread object
#
# Returns: undef
sub end_document {
    my ($self) = @_;
    $self->output("\\signature\n");
    if ($self->errors_seen) {
        croak('POD document had syntax errors');
    }
    return;
}

<<<<<<< HEAD
# An individual list item.
sub cmd_item {
    my ($self, $item) = @_;
    if ($$self{WAITING}) {
        $self->item;
    }
    $item =~ s/\s+$//;
    $item = '*' unless (defined $item and length ($item) > 0);
    my $isbullet = ($item eq '*');
    $item = $self->interpolate ($item);
    if ($isbullet) {
        $$self{ITEMS}[0] = '\\bullet';
    } elsif ($item =~ /^(\d+)[.\)]?\s*$/ and $1 ne '0') {
        $$self{ITEMS}[0] = '\\number';
    } else {
        $$self{ITEMS}[0] = "\\desc[$item]";
=======
##############################################################################
# Text blocks
##############################################################################

# Called for each paragraph of text that we see inside an item.  It's also
# called with no text when it's time to close an item even though there wasn't
# any text associated with it (which happens for description lists).  The top
# of the ITEMS stack will hold the command that should be used to open the
# item block in thread.
#
# $self - Pod::Thread object
# $text - Contents of the text block inside =item
#
# Returns: undef
sub item {
    my ($self, $text) = @_;

    # If there wasn't anything waiting, we're in the second or subsequent
    # paragraph of the item text.  Just output it.
    if (!$self->{ITEM_PENDING}) {
        $self->output($text);
        return;
>>>>>>> 3d76f80c
    }

    # We're starting a new item.  Close any pending =item block.
    if ($self->{ITEM_OPEN}) {
        $self->output("]\n");
        $self->{ITEM_OPEN} = 0;
    }

    # Now, output the start of the item tag plus the text, if any.
    my $tag = $self->{ITEMS}[-1];
    $text = defined($text) ? $text : q{};
    $self->output($tag . "\n[" . $text);
    $self->{ITEM_OPEN}    = 1;
    $self->{ITEM_PENDING} = 0;
    return;
}

# Called for a regular text block.  There are two tricky parts here.  One is
# that if there is a pending item tag, we need to format this as an item
# paragraph.  The second is that if we're in the NAME section and see the name
# and description of the page, we should print out the header.
#
# $self  - Pod::Thread object
# $attrs - Attributes for this command
# $text  - The text of the block
#
# Returns: undef
sub cmd_para {
    my ($self, $attrs, $text) = @_;

    # Ensure the text block ends with a single newline.
    $text =~ s{ \s+ \z }{\n}xms;

    # If we're inside an item block, handle this as an item.
    if (@{ $self->{ITEMS} } > 0) {
        $self->item($self->reformat($text));
    }

    # If we're in the NAME section and see a line that looks like the special
    # NAME section of a man page, that's our cue to print out the page
    # heading.
    elsif ($self->{IN_NAME} && $text =~ $NAME_REGEX) {
        my ($name, $description) = ($1, $2);
        $self->output_header($name, $description);
    }

    # Otherwise, this is a regular text block, so just output it with a
    # trailing blank line.
    else {
        $self->output($self->reformat($text . "\n"));
    }
    return;
}

# Called for a verbatim paragraph.  The only trick is knowing whether to use
# the item method to handle it or just print it out directly.
#
# $self  - Pod::Thread object
# $attrs - Attributes for this command
# $text  - The text of the block
#
# Returns: undef
sub cmd_verbatim {
    my ($self, $attrs, $text) = @_;

    # Ignore empty verbatim paragraphs.
    if ($text =~ m{ \A \s* \z }xms) {
        return;
    }

    # Ensure the paragraph ends in a bracket and two newlines.
    $text =~ s{ \s* \z }{\]\n\n}xms;

    # Pass the text to either item or output.
    if (@{ $self->{ITEMS} } > 0) {
        $self->item("\\pre\n[$text");
    } else {
        $self->output("\\pre\n[$text");
    }
    return;
}

# Called for literal text produced by =for and similar constructs.  Just
# output the text verbatim.
#
# $self  - Pod::Thread object
# $attrs - Attributes for this command
# $text  - The text of the block
#
# Returns: undef
sub cmd_data {
    my ($self, $attrs, $text) = @_;
    $self->output($text);
    return;
}

##############################################################################
# Headings
##############################################################################

# The common code for handling all headings.  Take care of any pending items
# or lists and then output the thread code for the heading.
#
# $self  - Pod::Thread object
# $text  - The text of the heading itself
# $level - The level of the heading as a number (2..5)
# $tag   - An optional tag for the heading
#
# Returns: undef
sub heading {
    my ($self, $text, $level, $tag) = @_;

    # If there is a waiting item or a pending close bracket, output it now.
    $self->finish_item();

    # Strip any trailing whitespace.
    $text =~ s{ \s+ \z }{}xms;

    # Output the heading thread.
    if (defined $tag) {
        $self->output("\\h$level($tag)[$text]\n\n");
    } else {
        $self->output("\\h$level" . "[$text]\n\n");
    }
    return;
}

# First level heading.  This requires some special handling to update the
# IN_NAME setting based on whether we're currently in the NAME section.  Also
# add a tag to the heading if we have section information.
#
# $self  - Pod::Thread object
# $attrs - Attributes for this command
# $text  - The text of the block
#
# Returns: The result of the heading method
sub cmd_head1 {
    my ($self, $attrs, $text) = @_;

    # Strip whitespace from the text since we're going to compare it to other
    # things.
    $text =~ s{ \s+ \z }{}xms;

    # If we're in the NAME section and no title was explicitly set, set the
    # flag used in cmd_para to parse the NAME text specially and then do
    # nothing else (since we won't print out the NAME section as itself.
    if ($text eq 'NAME' && !exists $self->{opt_title}) {
        $self->{IN_NAME} = 1;
        return;
    }

    # Not in the name section.  See if we have section information, and if so,
    # add a tag to the header.
    $self->{IN_NAME} = 0;
    my $sections = $self->{opt_contents} || $self->{opt_navbar};
    if ($sections && $sections->{$text}) {
        return $self->heading($text, 2, "#$sections->{$text}");
    } else {
        return $self->heading($text, 2);
    }
}

# All the other headings, which just hand off to the heading method.
## no critic (ValuesAndExpressions::ProhibitMagicNumbers)
sub cmd_head2 { my ($self, $atr, $text) = @_; return $self->heading($text, 3) }
sub cmd_head3 { my ($self, $atr, $text) = @_; return $self->heading($text, 4) }
sub cmd_head4 { my ($self, $atr, $text) = @_; return $self->heading($text, 5) }
## use critic

##############################################################################
# List handling
##############################################################################

# Output any waiting items and close any pending blocks.
#
# $self - Pod::Thread object
#
# Returns: undef
sub finish_item {
    my ($self) = @_;
    if ($self->{ITEM_PENDING}) {
        $self->item();
    }
    if ($self->{ITEM_OPEN}) {
        $self->output("]\n");
        $self->{ITEM_OPEN} = 0;
    }
    return;
}

# Handle the beginning of an =over block.  This is called by the handlers for
# the four different types of lists (bullet, number, desc, and block).  Update
# our internal tracking for =over blocks.
#
# $self - Pod::Thread object
# $type - Type of =over block
#
# Returns: undef
sub over_common_start {
    my ($self, $type, $attrs) = @_;
    $self->{ITEM_OPEN} = 0;
    push @{ $self->{ITEMS} }, q{};
    return;
}

# Handle the end of a list.  Output any waiting items, close any pending
# blocks, and pop one level of item off the item stack.
#
# $self  - Pod::Thread object
#
# Returns: undef
sub over_common_end {
    my ($self) = @_;

    # If there is a waiting item or a pending close bracket, output it now.
    $self->finish_item();

    # Pop the item off the stack.
    pop @{ $self->{ITEMS} };

    # Set pending based on whether there's still another level of item open.
    if (@{ $self->{ITEMS} } > 0) {
        $self->{ITEM_OPEN} = 1;
    }
    return;
}

# All the individual start commands for the specific types of lists.  These
# are all dispatched to the relevant common routine.
sub start_over_block  { my ($s) = @_; return $s->over_common_start('block') }
sub start_over_bullet { my ($s) = @_; return $s->over_common_start('bullet') }
sub start_over_number { my ($s) = @_; return $s->over_common_start('number') }
sub start_over_text   { my ($s) = @_; return $s->over_common_start('desc') }

# Likewise for the end commands.
sub end_over_block  { my ($self) = @_; return $self->over_common_end() }
sub end_over_bullet { my ($self) = @_; return $self->over_common_end() }
sub end_over_number { my ($self) = @_; return $self->over_common_end() }
sub end_over_text   { my ($self) = @_; return $self->over_common_end() }

# An individual list item command.  Note that this fires when the =item
# command is seen, not when we've accumulated all the text that's part of that
# item.  We may have some body text and we may not, but we have to defer the
# end of the item until the surrounding =over is closed.
#
# The type of the item is ignored, since we already determined that in the
# =over block and saved it.
#
# $self  - Pod::Thread object
# $attrs - Attributes for this command
# $text  - The text of the block
#
# Returns: undef
sub item_common {
    my ($self, $type, $attrs, $text) = @_;

    # If we saw an =item command, any previous item block is finished, so
    # output that now.
    if ($self->{ITEM_PENDING}) {
        $self->item();
    }

    # The top of the stack should now contain our new type of item.
    $self->{ITEMS}[-1] = "\\$type";

    # We now have an item waiting for output.
    $self->{ITEM_PENDING} = 1;

    # If the type is desc, anything in $text is the description title and
    # needs to be appended to our ITEM.
    if ($self->{ITEMS}[-1] eq '\\desc') {
        $text =~ s{ \s+ \z }{}xms;
        $self->{ITEMS}[-1] .= "[$text]";
    }

    # Otherwise, anything in $text is body text.  Handle that now.
    else {
        $self->item($self->reformat($text));
    }

    return;
}

# All the various item commands just call item_common.
## no critic (Subroutines::RequireArgUnpacking)
sub cmd_item_block  { my $s = shift; return $s->item_common('block',  @_) }
sub cmd_item_bullet { my $s = shift; return $s->item_common('bullet', @_) }
sub cmd_item_number { my $s = shift; return $s->item_common('number', @_) }
sub cmd_item_text   { my $s = shift; return $s->item_common('desc',   @_) }
## use critic

##############################################################################
# Formatting codes
##############################################################################

# The simple ones.  These are here mostly so that subclasses can override them
# and do more complicated things.
#
# $self  - Pod::Thread object
# $attrs - Attributes for this command
# $text  - The text of the block
#
# Returns: The formatted text
sub cmd_b { my ($self, $attrs, $text) = @_; return "\\bold[$text]" }
sub cmd_c { my ($self, $attrs, $text) = @_; return "\\code[$text]" }
sub cmd_f { my ($self, $attrs, $text) = @_; return "\\italic(file)[$text]" }
sub cmd_i { my ($self, $attrs, $text) = @_; return "\\italic[$text]" }
sub cmd_x { return q{} }

# Format a link.  Don't try to actually generate hyperlinks for anything other
# than normal URLs and section links within our same document.  For the
# latter, we can only do this if we have section information from our
# configuration.
#
# $self  - Pod::Thread object
# $attrs - Attributes for this command
# $text  - The text of the block
#
# Returns: The formatted link
sub cmd_l {
    my ($self, $attrs, $text) = @_;
    if ($attrs->{type} eq 'url') {
        if (!defined($attrs->{to}) || $attrs->{to} eq $text) {
            return "<\\link[$text][$text]>";
        } else {
            return "\\link[$attrs->{to}][$text]";
        }
    } elsif ($attrs->{type} eq 'pod') {
        my $page     = $attrs->{to};
        my $section  = $attrs->{section};
        my $sections = $self->{opt_contents} || $self->{opt_navbar};
        if (!defined($page) && defined($section) && $sections->{$section}) {
            $text =~ s{ \A \" }{}xms;
            $text =~ s{ \" \z }{}xms;
            return "\\link[#$sections->{$section}][$text]";
        }
    }

<<<<<<< HEAD
# Output text to the output device.
sub output {
    my ($self, $text) = @_;
    if ($$self{SPACE}) {
        print { $self->output_handle } "]\n" if ($text =~ s/^\]\s*\n//);
        print { $self->output_handle } $$self{SPACE};
        undef $$self{SPACE};
    }
    if ($text =~ s/\n(\n*)$/\n/) {
        $$self{SPACE} = $1;
    }
    print { $self->output_handle } $text;
=======
    # Fallthrough just returns the preformatted text from Pod::Simple.
    return defined($text) ? $text : q{};
>>>>>>> 3d76f80c
}

##############################################################################
# Module return value and documentation
##############################################################################

1;
__END__

=for stopwords
STDIN STDOUT navbar podlators

=head1 NAME

Pod::Thread - Convert POD data to the HTML macro language thread

=head1 SYNOPSIS

    use Pod::Thread;
    my $parser = Pod::Thread->new;

    # Read POD from STDIN and write to STDOUT.
    $parser->parse_from_filehandle;

    # Read POD from file.pod and write to file.th.
    $parser->parse_from_file ('file.pod', 'file.th');

=head1 DESCRIPTION

Pod::Thread is a module that can convert documentation in the POD format
(the preferred language for documenting Perl) into thread, an HTML macro
language.  It lets the converter from thread to HTML handle some of the
annoying parts of conversion to HTML.

As a derived class from Pod::Parser, Pod::Thread supports the same methods
and interfaces.  See L<Pod::Parser> for all the details; briefly, one
creates a new parser with C<< Pod::Thread->new() >> and then calls either
parse_from_filehandle() or parse_from_file().

new() can take options, in the form of key/value pairs that control the
behavior of the parser.  See below for details.

The standard Pod::Parser method parse_from_filehandle() takes up to two
arguments, the first being the file handle to read POD from and the second
being the file handle to write the formatted output to.  The first defaults
to STDIN if not given, and the second defaults to STDOUT.  The method
parse_from_file() is almost identical, except that its two arguments are the
input and output disk files instead.  See L<Pod::Parser> for the specific
details.

The recognized options to new() are as follows.  All options take a single
argument.

=over 4

=item contents

Asks for a table of contents section at the beginning of the document.
Should be set to a hash table mapping section headers to section numbers
prefixed by S (for internal links).

=item id

Sets the CVS Id string for the file.  If this isn't set, Pod::Thread will
try to find it in the file, but will only successfully find it if it occurs
before the beginning of any POD in the input file.

=item navbar

Asks for a navigation bar at the beginning of the document.  Should be set
to a hash table mapping section headers to section numbers prefixed by S
(for internal links).

=item style

Sets the name of the style sheet to use.  If not given, no reference to a
style sheet will be included in the generated page.

=item title

The title of the document.  If this is set, it will be used rather than
looking for and parsing a NAME section in the POD file, and NAME sections
will no longer be required or special.

=back

=head1 DIAGNOSTICS

=over 4

=item Cannot write to output: %s

(F) An error occurred while attempting to write the thread result to the
configured output string or file handle.

=item POD document had syntax errors

(F) The POD document being formatted had syntax errors.

=back

=head1 SEE ALSO

L<Pod::Parser>, L<spin(1)>

Current versions of this program are available from my web tools page at
L<http://www.eyrie.org/~eagle/software/web/>.  B<spin> is available from the
same page.

=head1 AUTHOR

Russ Allbery <rra@stanford.edu>, based heavily on Pod::Text from podlators.

=head1 COPYRIGHT AND LICENSE

<<<<<<< HEAD
Copyright 2002, 2008, 2009 by Russ Allbery <rra@stanford.edu>.
=======
Copyright 2002, 2008, 2009, 2013 Russ Allbery <rra@stanford.edu>
>>>>>>> 3d76f80c

This program is free software; you may redistribute it and/or modify it
under the same terms as Perl itself.

=cut<|MERGE_RESOLUTION|>--- conflicted
+++ resolved
@@ -1,12 +1,4 @@
 # Pod::Thread -- Convert POD data to the HTML macro language thread.
-<<<<<<< HEAD
-#
-# Copyright 2002, 2008, 2009 by Russ Allbery <rra@stanford.edu>
-#
-# This program is free software; you may redistribute it and/or modify it
-# under the same terms as Perl itself.
-=======
->>>>>>> 3d76f80c
 #
 # This module converts POD to the HTML macro language thread.  It's intended
 # for use with the spin program to include POD documentation in a
@@ -23,18 +15,6 @@
 
 package Pod::Thread;
 
-<<<<<<< HEAD
-require 5.006;
-use strict;
-
-use Carp qw(carp croak);
-use Pod::ParseLink qw(parselink);
-use Pod::Parser ();
-
-our @ISA = qw(Pod::Parser);
-
-our $VERSION = 0.12;
-=======
 use 5.008;
 use strict;
 use warnings;
@@ -46,7 +26,6 @@
 use Text::Wrap qw(wrap);
 
 our $VERSION = '0.0';
->>>>>>> 3d76f80c
 
 ##############################################################################
 # Internal constants
@@ -54,17 +33,6 @@
 
 # Include only the escapes that are basic ASCII or are not valid XHTML
 # escapes.
-<<<<<<< HEAD
-our %ESCAPES = (
-    'amp'       =>    '&',      # ampersand
-    'apos'      =>    "'",      # apostrophe
-    'lt'        =>    '<',      # left chevron, less-than
-    'gt'        =>    '>',      # right chevron, greater-than
-    'quot'      =>    '"',      # double quote
-    "shy"       =>    '',       # soft (discretionary) hyphen
-    'sol'       =>    '/',      # solidus (forward slash)
-    'verbar'    =>    '|',      # vertical bar
-=======
 Readonly my %ESCAPES => (
     amp    => q{&},    # ampersand
     apos   => q{'},    # apostrophe (')
@@ -74,7 +42,6 @@
     shy    => q{-},    # soft (discretionary) hyphen
     sol    => q{/},    # solidus (forward slash)
     verbar => q{|},    # vertical bar
->>>>>>> 3d76f80c
 );
 
 # Regex matching a manpage-style entry in the NAME header.  $1 is set to the
@@ -536,24 +503,6 @@
     return;
 }
 
-<<<<<<< HEAD
-# An individual list item.
-sub cmd_item {
-    my ($self, $item) = @_;
-    if ($$self{WAITING}) {
-        $self->item;
-    }
-    $item =~ s/\s+$//;
-    $item = '*' unless (defined $item and length ($item) > 0);
-    my $isbullet = ($item eq '*');
-    $item = $self->interpolate ($item);
-    if ($isbullet) {
-        $$self{ITEMS}[0] = '\\bullet';
-    } elsif ($item =~ /^(\d+)[.\)]?\s*$/ and $1 ne '0') {
-        $$self{ITEMS}[0] = '\\number';
-    } else {
-        $$self{ITEMS}[0] = "\\desc[$item]";
-=======
 ##############################################################################
 # Text blocks
 ##############################################################################
@@ -576,7 +525,6 @@
     if (!$self->{ITEM_PENDING}) {
         $self->output($text);
         return;
->>>>>>> 3d76f80c
     }
 
     # We're starting a new item.  Close any pending =item block.
@@ -915,23 +863,8 @@
         }
     }
 
-<<<<<<< HEAD
-# Output text to the output device.
-sub output {
-    my ($self, $text) = @_;
-    if ($$self{SPACE}) {
-        print { $self->output_handle } "]\n" if ($text =~ s/^\]\s*\n//);
-        print { $self->output_handle } $$self{SPACE};
-        undef $$self{SPACE};
-    }
-    if ($text =~ s/\n(\n*)$/\n/) {
-        $$self{SPACE} = $1;
-    }
-    print { $self->output_handle } $text;
-=======
     # Fallthrough just returns the preformatted text from Pod::Simple.
     return defined($text) ? $text : q{};
->>>>>>> 3d76f80c
 }
 
 ##############################################################################
@@ -1047,11 +980,7 @@
 
 =head1 COPYRIGHT AND LICENSE
 
-<<<<<<< HEAD
-Copyright 2002, 2008, 2009 by Russ Allbery <rra@stanford.edu>.
-=======
 Copyright 2002, 2008, 2009, 2013 Russ Allbery <rra@stanford.edu>
->>>>>>> 3d76f80c
 
 This program is free software; you may redistribute it and/or modify it
 under the same terms as Perl itself.
