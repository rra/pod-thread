ChangeLog
lib/Pod/Thread.pm
<<<<<<< HEAD
Makefile.PL
MANIFEST
README
scripts/pod2thread.PL
t/basic.t
VERSION
META.yml                                 Module meta-data (added by MakeMaker)
=======
LICENSE
Makefile.PL
MANIFEST			This list of files
MYMETA.yml
README
scripts/pod2thread
set-version
t/basic.t
t/critic.t
t/data/perlcriticrc
t/data/perltidyrc
t/minimum-version.t
t/pod-spelling.t
t/pod.t
t/strict.t
t/synopsis.t
TODO
VERSION
>>>>>>> 3d76f80c
<|MERGE_RESOLUTION|>--- conflicted
+++ resolved
@@ -1,14 +1,5 @@
 ChangeLog
 lib/Pod/Thread.pm
-<<<<<<< HEAD
-Makefile.PL
-MANIFEST
-README
-scripts/pod2thread.PL
-t/basic.t
-VERSION
-META.yml                                 Module meta-data (added by MakeMaker)
-=======
 LICENSE
 Makefile.PL
 MANIFEST			This list of files
@@ -27,4 +18,4 @@
 t/synopsis.t
 TODO
 VERSION
->>>>>>> 3d76f80c
+META.yml                                 Module meta-data (added by MakeMaker)